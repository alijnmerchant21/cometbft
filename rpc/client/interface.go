--- conflicted
+++ resolved
@@ -116,12 +116,7 @@
 	Health(context.Context) (*ctypes.ResultHealth, error)
 }
 
-<<<<<<< HEAD
 // EventsClient exposes the methods to retrieve events from the consensus engine.
-=======
-// EventsClient is reactive, you can subscribe to any message, given the proper
-// string. see cometbft/types/events.go
->>>>>>> 877b0629
 type EventsClient interface {
 	// Events fetches a batch of events from the server matching the given query
 	// and time range.
