--- conflicted
+++ resolved
@@ -406,10 +406,6 @@
 	for i := int64(1); i <= state.LastBlockHeight; i++ {
 		lastCommit := makeCommit(i-1, valAddr)
 		block := sf.MakeBlock(state, i, lastCommit)
-<<<<<<< HEAD
-=======
-
->>>>>>> b2409b33
 		block.Header.Time = defaultEvidenceTime.Add(time.Duration(i) * time.Minute)
 		block.Header.Version = tmversion.Consensus{Block: version.BlockProtocol, App: 1}
 		const parts = 1
