--- conflicted
+++ resolved
@@ -99,34 +99,18 @@
 // The testnet generation must be deterministic, since it is generated
 // separately by the runner and the test cases. For this reason, testnets use a
 // random seed to generate e.g. keys.
-<<<<<<< HEAD
-func LoadTestnet(file string) (*Testnet, error) {
+func LoadTestnet(file string, ifd InfrastructureData) (*Testnet, error) {
 	manifest, err := LoadManifest(file)
 	if err != nil {
 		return nil, err
 	}
-	return NewTestnetFromManifest(manifest, file)
+	return NewTestnetFromManifest(manifest, file, ifd)
 }
 
 // NewTestnetFromManifest creates and validates a testnet from a manifest
-func NewTestnetFromManifest(manifest Manifest, file string) (*Testnet, error) {
+func NewTestnetFromManifest(manifest Manifest, file string, ifd InfrastructureData) (*Testnet, error) {
 	dir := strings.TrimSuffix(file, filepath.Ext(file))
 
-	// Set up resource generators. These must be deterministic.
-	netAddress := networkIPv4
-	if manifest.IPv6 {
-		netAddress = networkIPv6
-	}
-	_, ipNet, err := net.ParseCIDR(netAddress)
-	if err != nil {
-		return nil, fmt.Errorf("invalid IP network address %q: %w", netAddress, err)
-	}
-
-	ipGen := newIPGenerator(ipNet)
-=======
-func LoadTestnet(manifest Manifest, fname string, ifd InfrastructureData) (*Testnet, error) {
-	dir := strings.TrimSuffix(fname, filepath.Ext(fname))
->>>>>>> ffae184b
 	keyGen := newKeyGenerator(randomSeed)
 	proxyPortGen := newPortGenerator(proxyPortFirst)
 	_, ipNet, err := net.ParseCIDR(ifd.Network)
@@ -136,7 +120,7 @@
 
 	testnet := &Testnet{
 		Name:                 filepath.Base(dir),
-		File:                 fname,
+		File:                 file,
 		Dir:                  dir,
 		IP:                   ipNet,
 		InitialHeight:        1,
