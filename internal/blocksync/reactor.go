--- conflicted
+++ resolved
@@ -502,35 +502,21 @@
 				newBlockPartSetHeader = newBlockParts.Header()
 				newBlockID            = types.BlockID{Hash: newBlock.Hash(), PartSetHeader: newBlockPartSetHeader}
 			)
-
-<<<<<<< HEAD
-			if r.lastTrustedBlock != nil {
-				err := VerifyNextBlock(newBlock, newBlockID, verifyBlock, r.lastTrustedBlock.block, r.lastTrustedBlock.commit, state.NextValidators)
-=======
 			// Finally, verify the first block using the second's commit.
 			//
 			// NOTE: We can probably make this more efficient, but note that calling
 			// first.Hash() doesn't verify the tx contents, so MakePartSet() is
 			// currently necessary.
-			err = state.Validators.VerifyCommitLight(chainID, firstID, first.Height, second.LastCommit)
-
-			if err == nil {
-				// validate the block before we persist it
-				err = r.blockExec.ValidateBlock(ctx, state, first)
-			}
-
-			// If either of the checks failed we log the error and request for a new block
-			// at that height
-			if err != nil {
-				r.logger.Error(
-					err.Error(),
-					"last_commit", second.LastCommit,
-					"block_id", firstID,
-					"height", first.Height,
-				)
->>>>>>> 735a1a53
+			if r.lastTrustedBlock != nil {
+				err := VerifyNextBlock(newBlock, newBlockID, verifyBlock, r.lastTrustedBlock.block, r.lastTrustedBlock.commit, state.NextValidators)
 
 				if err != nil {
+					r.logger.Error(
+						err.Error(),
+						"last_commit", verifyBlock.LastCommit,
+						"block_id", newBlock,
+						"height", newBlock.Height,
+					)
 					switch err.(type) {
 					case ErrBlockIDDiff:
 					case ErrValidationFailed:
@@ -541,7 +527,7 @@
 						}); serr != nil {
 							return
 						}
-						continue
+
 					case ErrInvalidVerifyBlock:
 						r.logger.Error(
 							err.Error(),
@@ -556,10 +542,19 @@
 						}); serr != nil {
 							return
 						}
-						continue
+
 					}
-
+					continue // was return previously
 				}
+
+				// // Finally, verify the first block using the second's commit.
+				// //
+				// // NOTE: We can probably make this more efficient, but note that calling
+				// // first.Hash() doesn't verify the tx contents, so MakePartSet() is
+				// // currently necessary.
+				// err = state.Validators.VerifyCommitLight(chainID, firstID, first.Height, second.LastCommit)
+
+				r.lastTrustedBlock = &BlockResponse{block: newBlock, commit: verifyBlock.LastCommit}
 
 			} else {
 				// we need to load the last block we trusted
@@ -583,47 +578,48 @@
 					}); serr != nil {
 						return
 					}
-					continue
+					continue // was return previously
 				}
-<<<<<<< HEAD
-				r.lastTrustedBlock = &BlockResponse{block: newBlock, commit: verifyBlock.LastCommit}
-			}
-			r.lastTrustedBlock.block = newBlock
-			r.lastTrustedBlock.commit = verifyBlock.LastCommit
+
+				r.lastTrustedBlock.block = newBlock
+				// r.lastTrustedBlock.commit
+			}
+			var err error
+			// validate the block before we persist it
+			err = r.blockExec.ValidateBlock(ctx, state, newBlock)
+			if err != nil {
+				r.logger.Error("The validator set provided by the new block does not match the expected validator set",
+					"initial hash ", r.initialState.Validators.Hash(),
+					"new hash ", newBlock.ValidatorsHash,
+				)
+
+				peerID := r.pool.RedoRequest(r.lastTrustedBlock.block.Height + 1)
+				if serr := blockSyncCh.SendError(ctx, p2p.PeerError{
+					NodeID: peerID,
+					Err:    ErrValidationFailed{},
+				}); serr != nil {
+					return
+				}
+				continue // was return previously
+			}
 			r.pool.PopRequest()
 
 			// TODO: batch saves so we do not persist to disk every block
 			r.store.SaveBlock(newBlock, newBlockParts, verifyBlock.LastCommit)
-
-			var err error
 
 			// TODO: Same thing for app - but we would need a way to get the hash
 			// without persisting the state.
 			state, err = r.blockExec.ApplyBlock(ctx, state, newBlockID, newBlock)
 			if err != nil {
+				panic(fmt.Sprintf("failed to process committed block (%d:%X): %v", newBlock.Height, newBlock.Hash(), err))
+			}
+
+			if err != nil {
 				// TODO: This is bad, are we zombie?
 				panic(fmt.Sprintf("failed to process committed block (%d:%X): %v", newBlock.Height, newBlock.Hash(), err))
 			}
 
 			r.metrics.RecordConsMetrics(newBlock)
-=======
-				return
-			}
-
-			r.pool.PopRequest()
-
-			// TODO: batch saves so we do not persist to disk every block
-			r.store.SaveBlock(first, firstParts, second.LastCommit)
-
-			// TODO: Same thing for app - but we would need a way to get the hash
-			// without persisting the state.
-			state, err = r.blockExec.ApplyBlock(ctx, state, firstID, first)
-			if err != nil {
-				panic(fmt.Sprintf("failed to process committed block (%d:%X): %v", first.Height, first.Hash(), err))
-			}
-
-			r.metrics.RecordConsMetrics(first)
->>>>>>> 735a1a53
 
 			blocksSynced++
 
