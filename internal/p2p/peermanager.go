package p2p

import (
	"context"
	"errors"
	"fmt"
	"math"
	"math/rand"
	"sort"
	"sync"
	"time"

	"github.com/gogo/protobuf/proto"
	"github.com/google/orderedcode"
	dbm "github.com/tendermint/tm-db"

	tmsync "github.com/tendermint/tendermint/internal/libs/sync"
	p2pproto "github.com/tendermint/tendermint/proto/tendermint/p2p"
	"github.com/tendermint/tendermint/types"
)

const (
	// retryNever is returned by retryDelay() when retries are disabled.
	retryNever time.Duration = math.MaxInt64
)

// PeerStatus is a peer status.
//
// The peer manager has many more internal states for a peer (e.g. dialing,
// connected, evicting, and so on), which are tracked separately. PeerStatus is
// for external use outside of the peer manager.
type PeerStatus string

const (
	PeerStatusUp   PeerStatus = "up"   // connected and ready
	PeerStatusDown PeerStatus = "down" // disconnected
	PeerStatusGood PeerStatus = "good" // peer observed as good
	PeerStatusBad  PeerStatus = "bad"  // peer observed as bad
)

type peerConnectionDirection int

const (
	peerConnectionIncoming peerConnectionDirection = iota + 1
	peerConnectionOutgoing
)

// PeerScore is a numeric score assigned to a peer (higher is better).
type PeerScore int16

const (
	PeerScorePersistent       PeerScore = math.MaxInt16 // persistent peers
	MaxPeerScoreNotPersistent PeerScore = PeerScorePersistent - 1
)

// PeerUpdate is a peer update event sent via PeerUpdates.
type PeerUpdate struct {
	NodeID   types.NodeID
	Status   PeerStatus
	Channels ChannelIDSet
}

// PeerUpdates is a peer update subscription with notifications about peer
// events (currently just status changes).
type PeerUpdates struct {
	routerUpdatesCh  chan PeerUpdate
	reactorUpdatesCh chan PeerUpdate
	closeCh          chan struct{}
	closeOnce        sync.Once
}

// NewPeerUpdates creates a new PeerUpdates subscription. It is primarily for
// internal use, callers should typically use PeerManager.Subscribe(). The
// subscriber must call Close() when done.
func NewPeerUpdates(updatesCh chan PeerUpdate, buf int) *PeerUpdates {
	return &PeerUpdates{
		reactorUpdatesCh: updatesCh,
		routerUpdatesCh:  make(chan PeerUpdate, buf),
		closeCh:          make(chan struct{}),
	}
}

// Updates returns a channel for consuming peer updates.
func (pu *PeerUpdates) Updates() <-chan PeerUpdate {
	return pu.reactorUpdatesCh
}

// SendUpdate pushes information about a peer into the routing layer,
// presumably from a peer.
func (pu *PeerUpdates) SendUpdate(update PeerUpdate) {
	select {
	case <-pu.closeCh:
	case pu.routerUpdatesCh <- update:
	}
}

// Close closes the peer updates subscription.
func (pu *PeerUpdates) Close() {
	pu.closeOnce.Do(func() {
		// NOTE: We don't close updatesCh since multiple goroutines may be
		// sending on it. The PeerManager senders will select on closeCh as well
		// to avoid blocking on a closed subscription.
		close(pu.closeCh)
	})
}

// Done returns a channel that is closed when the subscription is closed.
func (pu *PeerUpdates) Done() <-chan struct{} {
	return pu.closeCh
}

// PeerManagerOptions specifies options for a PeerManager.
type PeerManagerOptions struct {
	// PersistentPeers are peers that we want to maintain persistent connections
	// to. These will be scored higher than other peers, and if
	// MaxConnectedUpgrade is non-zero any lower-scored peers will be evicted if
	// necessary to make room for these.
	PersistentPeers []types.NodeID

	// MaxPeers is the maximum number of peers to track information about, i.e.
	// store in the peer store. When exceeded, the lowest-scored unconnected peers
	// will be deleted. 0 means no limit.
	MaxPeers uint16

	// MaxConnected is the maximum number of connected peers (inbound and
	// outbound). 0 means no limit.
	MaxConnected uint16

	// MaxOutgoingConnections specifies how many outgoing
	// connections. It must be lower than MaxConnected. If it is
	// 0, then all connections can be outgoing. Once this limit is
	// reached, the node will not dial peers, allowing the
	// remaining peer connections to be used by incoming connections.
	MaxOutgoingConnections uint16

	// MaxConnectedUpgrade is the maximum number of additional connections to
	// use for probing any better-scored peers to upgrade to when all connection
	// slots are full. 0 disables peer upgrading.
	//
	// For example, if we are already connected to MaxConnected peers, but we
	// know or learn about better-scored peers (e.g. configured persistent
	// peers) that we are not connected too, then we can probe these peers by
	// using up to MaxConnectedUpgrade connections, and once connected evict the
	// lowest-scored connected peers. This also works for inbound connections,
	// i.e. if a higher-scored peer attempts to connect to us, we can accept
	// the connection and evict a lower-scored peer.
	MaxConnectedUpgrade uint16

	// MinRetryTime is the minimum time to wait between retries. Retry times
	// double for each retry, up to MaxRetryTime. 0 disables retries.
	MinRetryTime time.Duration

	// MaxRetryTime is the maximum time to wait between retries. 0 means
	// no maximum, in which case the retry time will keep doubling.
	MaxRetryTime time.Duration

	// MaxRetryTimePersistent is the maximum time to wait between retries for
	// peers listed in PersistentPeers. 0 uses MaxRetryTime instead.
	MaxRetryTimePersistent time.Duration

	// RetryTimeJitter is the upper bound of a random interval added to
	// retry times, to avoid thundering herds. 0 disables jitter.
	RetryTimeJitter time.Duration

	// PeerScores sets fixed scores for specific peers. It is mainly used
	// for testing. A score of 0 is ignored.
	PeerScores map[types.NodeID]PeerScore

	// PrivatePeerIDs defines a set of NodeID objects which the PEX reactor will
	// consider private and never gossip.
	PrivatePeers map[types.NodeID]struct{}

	// SelfAddress is the address that will be advertised to peers for them to dial back to us.
	// If Hostname and Port are unset, Advertise() will include no self-announcement
	SelfAddress NodeAddress

	// persistentPeers provides fast PersistentPeers lookups. It is built
	// by optimize().
	persistentPeers map[types.NodeID]bool

	// Peer Metrics
	Metrics *Metrics
}

// Validate validates the options.
func (o *PeerManagerOptions) Validate() error {
	for _, id := range o.PersistentPeers {
		if err := id.Validate(); err != nil {
			return fmt.Errorf("invalid PersistentPeer ID %q: %w", id, err)
		}
	}

	for id := range o.PrivatePeers {
		if err := id.Validate(); err != nil {
			return fmt.Errorf("invalid private peer ID %q: %w", id, err)
		}
	}

	if o.MaxConnected > 0 && len(o.PersistentPeers) > int(o.MaxConnected) {
		return fmt.Errorf("number of persistent peers %v can't exceed MaxConnected %v",
			len(o.PersistentPeers), o.MaxConnected)
	}

	if o.MaxPeers > 0 {
		if o.MaxConnected == 0 || o.MaxConnected+o.MaxConnectedUpgrade > o.MaxPeers {
			return fmt.Errorf(
				"MaxConnected %v and MaxConnectedUpgrade %v can't exceed MaxPeers %v",
				o.MaxConnected, o.MaxConnectedUpgrade, o.MaxPeers)
		}
	}

	if o.MaxRetryTime > 0 {
		if o.MinRetryTime == 0 {
			return errors.New("can't set MaxRetryTime without MinRetryTime")
		}
		if o.MinRetryTime > o.MaxRetryTime {
			return fmt.Errorf("MinRetryTime %v is greater than MaxRetryTime %v",
				o.MinRetryTime, o.MaxRetryTime)
		}
	}

	if o.MaxRetryTimePersistent > 0 {
		if o.MinRetryTime == 0 {
			return errors.New("can't set MaxRetryTimePersistent without MinRetryTime")
		}
		if o.MinRetryTime > o.MaxRetryTimePersistent {
			return fmt.Errorf(
				"MinRetryTime %v is greater than MaxRetryTimePersistent %v",
				o.MinRetryTime, o.MaxRetryTimePersistent)
		}
	}

	if o.MaxOutgoingConnections > 0 && o.MaxConnected < o.MaxOutgoingConnections {
		return errors.New("cannot set MaxOutgoingConnections to a value larger than MaxConnected")
	}

	return nil
}

// isPersistentPeer checks if a peer is in PersistentPeers. It will panic
// if called before optimize().
func (o *PeerManagerOptions) isPersistent(id types.NodeID) bool {
	if o.persistentPeers == nil {
		panic("isPersistentPeer() called before optimize()")
	}
	return o.persistentPeers[id]
}

// optimize optimizes operations by pregenerating lookup structures. It's a
// separate method instead of memoizing during calls to avoid dealing with
// concurrency and mutex overhead.
func (o *PeerManagerOptions) optimize() {
	o.persistentPeers = make(map[types.NodeID]bool, len(o.PersistentPeers))
	for _, p := range o.PersistentPeers {
		o.persistentPeers[p] = true
	}
}

// PeerManager manages peer lifecycle information, using a peerStore for
// underlying storage. Its primary purpose is to determine which peer to connect
// to next (including retry timers), make sure a peer only has a single active
// connection (either inbound or outbound), and evict peers to make room for
// higher-scored peers. It does not manage actual connections (this is handled
// by the Router), only the peer lifecycle state.
//
// For an outbound connection, the flow is as follows:
// - DialNext: return a peer address to dial, mark peer as dialing.
// - DialFailed: report a dial failure, unmark as dialing.
// - Dialed: report a dial success, unmark as dialing and mark as connected
//   (errors if already connected, e.g. by Accepted).
// - Ready: report routing is ready, mark as ready and broadcast PeerStatusUp.
// - Disconnected: report peer disconnect, unmark as connected and broadcasts
//   PeerStatusDown.
//
// For an inbound connection, the flow is as follows:
// - Accepted: report inbound connection success, mark as connected (errors if
//   already connected, e.g. by Dialed).
// - Ready: report routing is ready, mark as ready and broadcast PeerStatusUp.
// - Disconnected: report peer disconnect, unmark as connected and broadcasts
//   PeerStatusDown.
//
// When evicting peers, either because peers are explicitly scheduled for
// eviction or we are connected to too many peers, the flow is as follows:
// - EvictNext: if marked evict and connected, unmark evict and mark evicting.
//   If beyond MaxConnected, pick lowest-scored peer and mark evicting.
// - Disconnected: unmark connected, evicting, evict, and broadcast a
//   PeerStatusDown peer update.
//
// If all connection slots are full (at MaxConnections), we can use up to
// MaxConnectionsUpgrade additional connections to probe any higher-scored
// unconnected peers, and if we reach them (or they reach us) we allow the
// connection and evict a lower-scored peer. We mark the lower-scored peer as
// upgrading[from]=to to make sure no other higher-scored peers can claim the
// same one for an upgrade. The flow is as follows:
// - Accepted: if upgrade is possible, mark connected and add lower-scored to evict.
// - DialNext: if upgrade is possible, mark upgrading[from]=to and dialing.
// - DialFailed: unmark upgrading[from]=to and dialing.
// - Dialed: unmark upgrading[from]=to and dialing, mark as connected, add
//   lower-scored to evict.
// - EvictNext: pick peer from evict, mark as evicting.
// - Disconnected: unmark connected, upgrading[from]=to, evict, evicting.
type PeerManager struct {
	selfID     types.NodeID
	options    PeerManagerOptions
	metrics    *Metrics
	rand       *rand.Rand
	dialWaker  *tmsync.Waker // wakes up DialNext() on relevant peer changes
	evictWaker *tmsync.Waker // wakes up EvictNext() on relevant peer changes
	closeCh    chan struct{} // signal channel for Close()
	closeOnce  sync.Once

	mtx           sync.Mutex
	store         *peerStore
	subscriptions map[*PeerUpdates]*PeerUpdates            // keyed by struct identity (address)
	dialing       map[types.NodeID]bool                    // peers being dialed (DialNext → Dialed/DialFail)
	upgrading     map[types.NodeID]types.NodeID            // peers claimed for upgrade (DialNext → Dialed/DialFail)
	connected     map[types.NodeID]peerConnectionDirection // connected peers (Dialed/Accepted → Disconnected)
	ready         map[types.NodeID]bool                    // ready peers (Ready → Disconnected)
	evict         map[types.NodeID]bool                    // peers scheduled for eviction (Connected → EvictNext)
	evicting      map[types.NodeID]bool                    // peers being evicted (EvictNext → Disconnected)
}

// NewPeerManager creates a new peer manager.
func NewPeerManager(selfID types.NodeID, peerDB dbm.DB, options PeerManagerOptions) (*PeerManager, error) {
	if selfID == "" {
		return nil, errors.New("self ID not given")
	}
	if err := options.Validate(); err != nil {
		return nil, err
	}

	options.optimize()

	store, err := newPeerStore(peerDB)
	if err != nil {
		return nil, err
	}

	peerManager := &PeerManager{
		selfID:        selfID,
		options:       options,
		rand:          rand.New(rand.NewSource(time.Now().UnixNano())), // nolint:gosec
		dialWaker:     tmsync.NewWaker(),
		evictWaker:    tmsync.NewWaker(),
		closeCh:       make(chan struct{}),
		metrics:       NopMetrics(),
		store:         store,
		dialing:       map[types.NodeID]bool{},
		upgrading:     map[types.NodeID]types.NodeID{},
		connected:     map[types.NodeID]peerConnectionDirection{},
		ready:         map[types.NodeID]bool{},
		evict:         map[types.NodeID]bool{},
		evicting:      map[types.NodeID]bool{},
		subscriptions: map[*PeerUpdates]*PeerUpdates{},
	}

	if options.Metrics != nil {
		peerManager.metrics = options.Metrics
	}

	if err = peerManager.configurePeers(); err != nil {
		return nil, err
	}
	if err = peerManager.prunePeers(); err != nil {
		return nil, err
	}

	return peerManager, nil
}

// configurePeers configures peers in the peer store with ephemeral runtime
// configuration, e.g. PersistentPeers. It also removes ourself, if we're in the
// peer store. The caller must hold the mutex lock.
func (m *PeerManager) configurePeers() error {
	if err := m.store.Delete(m.selfID); err != nil {
		return err
	}

	configure := map[types.NodeID]bool{}
	for _, id := range m.options.PersistentPeers {
		configure[id] = true
	}
	for id := range m.options.PeerScores {
		configure[id] = true
	}
	for id := range configure {
		if peer, ok := m.store.Get(id); ok {
			if err := m.store.Set(m.configurePeer(peer)); err != nil {
				return err
			}
		}
	}
	m.metrics.PeersStored.Add(float64(m.store.Size()))
	return nil
}

// configurePeer configures a peer with ephemeral runtime configuration.
func (m *PeerManager) configurePeer(peer peerInfo) peerInfo {
	peer.Persistent = m.options.isPersistent(peer.ID)
	peer.FixedScore = m.options.PeerScores[peer.ID]
	return peer
}

// newPeerInfo creates a peerInfo for a new peer.
func (m *PeerManager) newPeerInfo(id types.NodeID) peerInfo {
	peerInfo := peerInfo{
		ID:          id,
		AddressInfo: map[NodeAddress]*peerAddressInfo{},
	}
	return m.configurePeer(peerInfo)
}

// prunePeers removes low-scored peers from the peer store if it contains more
// than MaxPeers peers. The caller must hold the mutex lock.
func (m *PeerManager) prunePeers() error {
	if m.options.MaxPeers == 0 || m.store.Size() <= int(m.options.MaxPeers) {
		return nil
	}

	ranked := m.store.Ranked()
	for i := len(ranked) - 1; i >= 0; i-- {
		peerID := ranked[i].ID

		switch {
		case m.store.Size() <= int(m.options.MaxPeers):
			return nil
		case m.dialing[peerID]:
		case m.isConnected(peerID):
		default:
			if err := m.store.Delete(peerID); err != nil {
				return err
			}
			m.metrics.PeersStored.Add(-1)
		}
	}
	return nil
}

func (m *PeerManager) isConnected(peerID types.NodeID) bool {
	_, ok := m.connected[peerID]
	return ok
}

type connectionStats struct {
	incoming uint16
	outgoing uint16
}

func (m *PeerManager) getConnectedInfo() connectionStats {
	out := connectionStats{}
	for _, direction := range m.connected {
		switch direction {
		case peerConnectionIncoming:
			out.incoming++
		case peerConnectionOutgoing:
			out.outgoing++
		}
	}
	return out
}

// Add adds a peer to the manager, given as an address. If the peer already
// exists, the address is added to it if it isn't already present. This will push
// low scoring peers out of the address book if it exceeds the maximum size.
func (m *PeerManager) Add(address NodeAddress) (bool, error) {
	if err := address.Validate(); err != nil {
		return false, err
	}
	if address.NodeID == m.selfID {
		return false, fmt.Errorf("can't add self (%v) to peer store", m.selfID)
	}

	m.mtx.Lock()
	defer m.mtx.Unlock()

	peer, ok := m.store.Get(address.NodeID)
	if !ok {
		peer = m.newPeerInfo(address.NodeID)
	}
	_, ok = peer.AddressInfo[address]
	// if we already have the peer address, there's no need to continue
	if ok {
		return false, nil
	}
	if peer.Inactive {
		return false, nil
	}

	// else add the new address
	peer.AddressInfo[address] = &peerAddressInfo{Address: address}
	if err := m.store.Set(peer); err != nil {
		return false, err
	}

	m.metrics.PeersStored.Add(1)
	if err := m.prunePeers(); err != nil {
		return true, err
	}
	m.dialWaker.Wake()
	return true, nil
}

// PeerRatio returns the ratio of peer addresses stored to the maximum size.
func (m *PeerManager) PeerRatio() float64 {
	m.mtx.Lock()
	defer m.mtx.Unlock()

	if m.options.MaxPeers == 0 {
		return 0
	}

	return float64(m.store.Size()) / float64(m.options.MaxPeers)
}

func (m *PeerManager) HasMaxPeerCapacity() bool {
	m.mtx.Lock()
	defer m.mtx.Unlock()

	return len(m.connected) >= int(m.options.MaxConnected)
}

// DialNext finds an appropriate peer address to dial, and marks it as dialing.
// If no peer is found, or all connection slots are full, it blocks until one
// becomes available. The caller must call Dialed() or DialFailed() for the
// returned peer.
func (m *PeerManager) DialNext(ctx context.Context) (NodeAddress, error) {
	for {
		address, err := m.TryDialNext()
		if err != nil || (address != NodeAddress{}) {
			return address, err
		}
		select {
		case <-m.dialWaker.Sleep():
		case <-ctx.Done():
			return NodeAddress{}, ctx.Err()
		}
	}
}

// TryDialNext is equivalent to DialNext(), but immediately returns an empty
// address if no peers or connection slots are available.
func (m *PeerManager) TryDialNext() (NodeAddress, error) {
	m.mtx.Lock()
	defer m.mtx.Unlock()

	// We allow dialing MaxConnected+MaxConnectedUpgrade peers. Including
	// MaxConnectedUpgrade allows us to probe additional peers that have a
	// higher score than any other peers, and if successful evict it.
	if m.options.MaxConnected > 0 && len(m.connected)+len(m.dialing) >=
		int(m.options.MaxConnected)+int(m.options.MaxConnectedUpgrade) {
		return NodeAddress{}, nil
	}

	cinfo := m.getConnectedInfo()
	if m.options.MaxOutgoingConnections > 0 && cinfo.outgoing >= m.options.MaxOutgoingConnections {
		return NodeAddress{}, nil
	}

	for _, peer := range m.store.Ranked() {
		if m.dialing[peer.ID] || m.isConnected(peer.ID) {
			continue
		}

		for _, addressInfo := range peer.AddressInfo {
			if time.Since(addressInfo.LastDialFailure) < m.retryDelay(addressInfo.DialFailures, peer.Persistent) {
				continue
			}

			// We now have an eligible address to dial. If we're full but have
			// upgrade capacity (as checked above), we find a lower-scored peer
			// we can replace and mark it as upgrading so noone else claims it.
			//
			// If we don't find one, there is no point in trying additional
			// peers, since they will all have the same or lower score than this
			// peer (since they're ordered by score via peerStore.Ranked).
			if m.options.MaxConnected > 0 && len(m.connected) >= int(m.options.MaxConnected) {
				upgradeFromPeer := m.findUpgradeCandidate(peer.ID, peer.Score())
				if upgradeFromPeer == "" {
					return NodeAddress{}, nil
				}
				m.upgrading[upgradeFromPeer] = peer.ID
			}

			m.dialing[peer.ID] = true
			return addressInfo.Address, nil
		}
	}
	return NodeAddress{}, nil
}

// DialFailed reports a failed dial attempt. This will make the peer available
// for dialing again when appropriate (possibly after a retry timeout).
func (m *PeerManager) DialFailed(address NodeAddress) error {
	m.mtx.Lock()
	defer m.mtx.Unlock()
	m.metrics.PeersConnectedFailure.Add(1)

	delete(m.dialing, address.NodeID)
	for from, to := range m.upgrading {
		if to == address.NodeID {
			delete(m.upgrading, from) // Unmark failed upgrade attempt.
		}
	}

	peer, ok := m.store.Get(address.NodeID)
	if !ok { // Peer may have been removed while dialing, ignore.
		return nil
	}
	addressInfo, ok := peer.AddressInfo[address]
	if !ok {
		return nil // Assume the address has been removed, ignore.
	}

	addressInfo.LastDialFailure = time.Now().UTC()
	addressInfo.DialFailures++

	if err := m.store.Set(peer); err != nil {
		return err
	}

	// We spawn a goroutine that notifies DialNext() again when the retry
	// timeout has elapsed, so that we can consider dialing it again. We
	// calculate the retry delay outside the goroutine, since it must hold
	// the mutex lock.
	if d := m.retryDelay(addressInfo.DialFailures, peer.Persistent); d != 0 && d != retryNever {
		go func() {
			// Use an explicit timer with deferred cleanup instead of
			// time.After(), to avoid leaking goroutines on PeerManager.Close().
			timer := time.NewTimer(d)
			defer timer.Stop()
			select {
			case <-timer.C:
				m.dialWaker.Wake()
			case <-m.closeCh:
			}
		}()
	} else {
		m.dialWaker.Wake()
	}

	return nil
}

// Dialed marks a peer as successfully dialed. Any further connections will be
// rejected, and once disconnected the peer may be dialed again.
func (m *PeerManager) Dialed(address NodeAddress) error {
	m.mtx.Lock()
	defer m.mtx.Unlock()

	m.metrics.PeersConnectedSuccess.Add(1)

	delete(m.dialing, address.NodeID)

	var upgradeFromPeer types.NodeID
	for from, to := range m.upgrading {
		if to == address.NodeID {
			delete(m.upgrading, from)
			upgradeFromPeer = from
			// Don't break, just in case this peer was marked as upgrading for
			// multiple lower-scored peers (shouldn't really happen).
		}
	}
	if address.NodeID == m.selfID {
		return fmt.Errorf("rejecting connection to self (%v)", address.NodeID)
	}
	if m.isConnected(address.NodeID) {
		return fmt.Errorf("peer %v is already connected", address.NodeID)
	}
	if m.options.MaxConnected > 0 && len(m.connected) >= int(m.options.MaxConnected) {
		if upgradeFromPeer == "" || len(m.connected) >= int(m.options.MaxConnected)+int(m.options.MaxConnectedUpgrade) {
			return fmt.Errorf("already connected to maximum number of peers")
		}
	}

	peer, ok := m.store.Get(address.NodeID)
	if !ok {
		return fmt.Errorf("peer %q was removed while dialing", address.NodeID)
	}
	now := time.Now().UTC()
	if peer.Inactive {
		m.metrics.PeersInactivated.Add(-1)
	}
	peer.Inactive = false

	peer.LastConnected = now
	if addressInfo, ok := peer.AddressInfo[address]; ok {
		addressInfo.DialFailures = 0
		addressInfo.LastDialSuccess = now
		// If not found, assume address has been removed.
	}

	if err := m.store.Set(peer); err != nil {
		return err
	}

	if upgradeFromPeer != "" && m.options.MaxConnected > 0 &&
		len(m.connected) >= int(m.options.MaxConnected) {
		// Look for an even lower-scored peer that may have appeared since we
		// started the upgrade.
		if p, ok := m.store.Get(upgradeFromPeer); ok {
			if u := m.findUpgradeCandidate(p.ID, p.Score()); u != "" {
				upgradeFromPeer = u
			}
		}
		m.evict[upgradeFromPeer] = true
	}

	m.metrics.PeersConnectedOutgoing.Add(1)
	m.connected[peer.ID] = peerConnectionOutgoing
	m.evictWaker.Wake()

	return nil
}

// Accepted marks an incoming peer connection successfully accepted. If the peer
// is already connected or we don't allow additional connections then this will
// return an error.
//
// If full but MaxConnectedUpgrade is non-zero and the incoming peer is
// better-scored than any existing peers, then we accept it and evict a
// lower-scored peer.
//
// NOTE: We can't take an address here, since e.g. TCP uses a different port
// number for outbound traffic than inbound traffic, so the peer's endpoint
// wouldn't necessarily be an appropriate address to dial.
//
// FIXME: When we accept a connection from a peer, we should register that
// peer's address in the peer store so that we can dial it later. In order to do
// that, we'll need to get the remote address after all, but as noted above that
// can't be the remote endpoint since that will usually have the wrong port
// number.
func (m *PeerManager) Accepted(peerID types.NodeID) error {
	m.mtx.Lock()
	defer m.mtx.Unlock()

	if peerID == m.selfID {
		return fmt.Errorf("rejecting connection from self (%v)", peerID)
	}
	if m.isConnected(peerID) {
		return fmt.Errorf("peer %q is already connected", peerID)
	}
	if m.options.MaxConnected > 0 && len(m.connected) >= int(m.options.MaxConnected)+int(m.options.MaxConnectedUpgrade) {
		return fmt.Errorf("already connected to maximum number of peers")
	}

	peer, ok := m.store.Get(peerID)
	if !ok {
		peer = m.newPeerInfo(peerID)
	}

	// reset this to avoid penalizing peers for their past transgressions
	for _, addr := range peer.AddressInfo {
		addr.DialFailures = 0
	}

	// If all connections slots are full, but we allow upgrades (and we checked
	// above that we have upgrade capacity), then we can look for a lower-scored
	// peer to replace and if found accept the connection anyway and evict it.
	var upgradeFromPeer types.NodeID
	if m.options.MaxConnected > 0 && len(m.connected) >= int(m.options.MaxConnected) {
		upgradeFromPeer = m.findUpgradeCandidate(peer.ID, peer.Score())
		if upgradeFromPeer == "" {
			return fmt.Errorf("already connected to maximum number of peers")
		}
	}

	if peer.Inactive {
		m.metrics.PeersInactivated.Add(-1)
	}
	peer.Inactive = false
	peer.LastConnected = time.Now().UTC()
	if err := m.store.Set(peer); err != nil {
		return err
	}

	m.metrics.PeersConnectedIncoming.Add(1)
	m.connected[peerID] = peerConnectionIncoming
	if upgradeFromPeer != "" {
		m.evict[upgradeFromPeer] = true
	}
	m.evictWaker.Wake()
	return nil
}

// Ready marks a peer as ready, broadcasting status updates to
// subscribers. The peer must already be marked as connected. This is
// separate from Dialed() and Accepted() to allow the router to set up
// its internal queues before reactors start sending messages. The
// channels set here are passed in the peer update broadcast to
// reactors, which can then mediate their own behavior based on the
// capability of the peers.
func (m *PeerManager) Ready(peerID types.NodeID, channels ChannelIDSet) {
	m.mtx.Lock()
	defer m.mtx.Unlock()

	if m.isConnected(peerID) {
		m.ready[peerID] = true
		m.broadcast(PeerUpdate{
			NodeID:   peerID,
			Status:   PeerStatusUp,
			Channels: channels,
		})
	}
}

// EvictNext returns the next peer to evict (i.e. disconnect). If no evictable
// peers are found, the call will block until one becomes available.
func (m *PeerManager) EvictNext(ctx context.Context) (types.NodeID, error) {
	for {
		id, err := m.TryEvictNext()
		if err != nil || id != "" {
			return id, err
		}
		select {
		case <-m.evictWaker.Sleep():
		case <-ctx.Done():
			return "", ctx.Err()
		}
	}
}

// TryEvictNext is equivalent to EvictNext, but immediately returns an empty
// node ID if no evictable peers are found.
func (m *PeerManager) TryEvictNext() (types.NodeID, error) {
	m.mtx.Lock()
	defer m.mtx.Unlock()

	// If any connected peers are explicitly scheduled for eviction, we return a
	// random one.
	for peerID := range m.evict {
		delete(m.evict, peerID)
		if m.isConnected(peerID) && !m.evicting[peerID] {
			m.evicting[peerID] = true
			return peerID, nil
		}
	}

	// If we're below capacity, we don't need to evict anything.
	if m.options.MaxConnected == 0 ||
		len(m.connected)-len(m.evicting) <= int(m.options.MaxConnected) {
		return "", nil
	}

	// If we're above capacity (shouldn't really happen), just pick the
	// lowest-ranked peer to evict.
	ranked := m.store.Ranked()
	for i := len(ranked) - 1; i >= 0; i-- {
		peer := ranked[i]
		if m.isConnected(peer.ID) && !m.evicting[peer.ID] {
			m.evicting[peer.ID] = true
			return peer.ID, nil
		}
	}

	return "", nil
}

// Disconnected unmarks a peer as connected, allowing it to be dialed or
// accepted again as appropriate.
func (m *PeerManager) Disconnected(peerID types.NodeID) {
	m.mtx.Lock()
	defer m.mtx.Unlock()

	switch m.connected[peerID] {
	case peerConnectionIncoming:
		m.metrics.PeersConnectedIncoming.Add(-1)
	case peerConnectionOutgoing:
		m.metrics.PeersConnectedOutgoing.Add(-1)
	}

	ready := m.ready[peerID]

	delete(m.connected, peerID)
	delete(m.upgrading, peerID)
	delete(m.evict, peerID)
	delete(m.evicting, peerID)
	delete(m.ready, peerID)

	if ready {
		m.broadcast(PeerUpdate{
			NodeID: peerID,
			Status: PeerStatusDown,
		})
	}

	m.dialWaker.Wake()
}

// Errored reports a peer error, causing the peer to be evicted if it's
// currently connected.
//
// FIXME: This should probably be replaced with a peer behavior API, see
// PeerError comments for more details.
//
// FIXME: This will cause the peer manager to immediately try to reconnect to
// the peer, which is probably not always what we want.
func (m *PeerManager) Errored(peerID types.NodeID, err error) {
	m.mtx.Lock()
	defer m.mtx.Unlock()

	if m.isConnected(peerID) {
		m.evict[peerID] = true
	}

	m.evictWaker.Wake()
}

// Inactivate marks a peer as inactive which means we won't attempt to
// dial this peer again. A peer can be reactivated by successfully
// dialing and connecting to the node.
func (m *PeerManager) Inactivate(peerID types.NodeID) error {
	m.mtx.Lock()
	defer m.mtx.Unlock()

	peer, ok := m.store.peers[peerID]
	if !ok {
		return nil
	}

	peer.Inactive = true
	m.metrics.PeersInactivated.Add(1)
	return m.store.Set(*peer)
}

// Advertise returns a list of peer addresses to advertise to a peer.
//
// It sorts all peers in the peer store, and assembles a list of peers
// that is most likely to include the highest priority of peers.
func (m *PeerManager) Advertise(peerID types.NodeID, limit uint16) []NodeAddress {
	m.mtx.Lock()
	defer m.mtx.Unlock()

	addresses := make([]NodeAddress, 0, limit)

	// advertise ourselves, to let everyone know how to dial us back
	// and enable mutual address discovery
	if m.options.SelfAddress.Hostname != "" && m.options.SelfAddress.Port != 0 {
		addresses = append(addresses, m.options.SelfAddress)
	}

	var numAddresses int
	var totalScore int
	ranked := m.store.Ranked()
	seenAddresses := map[NodeAddress]struct{}{}
	scores := map[types.NodeID]int{}

	// get the total number of possible addresses
	for _, peer := range ranked {
		if peer.ID == peerID {
			continue
		}
		score := int(peer.Score())

		totalScore += score
		scores[peer.ID] = score
		for addr := range peer.AddressInfo {
			if _, ok := m.options.PrivatePeers[addr.NodeID]; !ok {
				numAddresses++
			}
		}
	}

	var attempts uint16
	var addedLastIteration bool

	// if the number of addresses is less than the number of peers
	// to advertise, adjust the limit downwards
	if numAddresses < int(limit) {
		limit = uint16(numAddresses)
	}

	// collect addresses until we have the number requested
	// (limit), or we've added all known addresses, or we've tried
	// at least 256 times and the last time we iterated over
	// remaining addresses we added no new candidates.
	for len(addresses) < int(limit) && (attempts < (limit*2) || !addedLastIteration) {
		attempts++
		addedLastIteration = false

		for idx, peer := range ranked {
			if peer.ID == peerID {
				continue
			}

			if len(addresses) >= int(limit) {
				break
			}

			for nodeAddr, addressInfo := range peer.AddressInfo {
				if len(addresses) >= int(limit) {
					break
				}

				// only look at each address once, by
				// tracking a set of addresses seen
				if _, ok := seenAddresses[addressInfo.Address]; ok {
					continue
				}

				// only add non-private NodeIDs
				if _, ok := m.options.PrivatePeers[nodeAddr.NodeID]; !ok {
					// add the peer if the total number of ranked addresses is
					// will fit within the limit, or otherwise adding
					// addresses based on a coin flip.

					// the coinflip is based on the score, commonly, but
					// 10% of the time we'll randomly insert a "loosing"
					// peer.

					// nolint:gosec // G404: Use of weak random number generator
					if numAddresses <= int(limit) || rand.Intn(totalScore+1) <= scores[peer.ID]+1 || rand.Intn((idx+1)*10) <= idx+1 {
						addresses = append(addresses, addressInfo.Address)
						addedLastIteration = true
						seenAddresses[addressInfo.Address] = struct{}{}
					}
				} else {
					seenAddresses[addressInfo.Address] = struct{}{}
					// if the number of addresses
					// is the same as the limit,
					// we should remove private
					// addresses from the limit so
					// we can still return early.
					if numAddresses == int(limit) {
						limit--
					}
				}
			}
		}
	}

	return addresses
}

// Subscribe subscribes to peer updates. The caller must consume the peer
// updates in a timely fashion and close the subscription when done, otherwise
// the PeerManager will halt.
func (m *PeerManager) Subscribe() *PeerUpdates {
	// FIXME: We use a size 1 buffer here. When we broadcast a peer update
	// we have to loop over all of the subscriptions, and we want to avoid
	// having to block and wait for a context switch before continuing on
	// to the next subscriptions. This also prevents tail latencies from
	// compounding. Limiting it to 1 means that the subscribers are still
	// reasonably in sync. However, this should probably be benchmarked.
	peerUpdates := NewPeerUpdates(make(chan PeerUpdate, 1), 1)
	m.Register(peerUpdates)
	return peerUpdates
}

// Register allows you to inject a custom PeerUpdate instance into the
// PeerManager, rather than relying on the instance constructed by the
// Subscribe method, which wraps the functionality of the Register
// method.
//
// The caller must consume the peer updates from this PeerUpdates
// instance in a timely fashion and close the subscription when done,
// otherwise the PeerManager will halt.
func (m *PeerManager) Register(peerUpdates *PeerUpdates) {
	m.mtx.Lock()
	m.subscriptions[peerUpdates] = peerUpdates
	m.mtx.Unlock()

	go func() {
		for {
			select {
			case <-peerUpdates.closeCh:
				return
			case <-m.closeCh:
				return
			case pu := <-peerUpdates.routerUpdatesCh:
				m.processPeerEvent(pu)
			}
		}
	}()

	go func() {
		select {
		case <-peerUpdates.Done():
			m.mtx.Lock()
			delete(m.subscriptions, peerUpdates)
			m.mtx.Unlock()
		case <-m.closeCh:
		}
	}()
}

func (m *PeerManager) processPeerEvent(pu PeerUpdate) {
	m.mtx.Lock()
	defer m.mtx.Unlock()

	if _, ok := m.store.peers[pu.NodeID]; !ok {
		m.store.peers[pu.NodeID] = &peerInfo{}
	}

	switch pu.Status {
	case PeerStatusBad:
		if m.store.peers[pu.NodeID].MutableScore == math.MinInt16 {
			return
		}
		m.store.peers[pu.NodeID].MutableScore--
	case PeerStatusGood:
		if m.store.peers[pu.NodeID].MutableScore == math.MaxInt16 {
			return
		}
		m.store.peers[pu.NodeID].MutableScore++
	}
}

// broadcast broadcasts a peer update to all subscriptions. The caller must
// already hold the mutex lock, to make sure updates are sent in the same order
// as the PeerManager processes them, but this means subscribers must be
// responsive at all times or the entire PeerManager will halt.
//
// FIXME: Consider using an internal channel to buffer updates while also
// maintaining order if this is a problem.
func (m *PeerManager) broadcast(peerUpdate PeerUpdate) {
	for _, sub := range m.subscriptions {
		// We have to check closeCh separately first, otherwise there's a 50%
		// chance the second select will send on a closed subscription.
		select {
		case <-sub.closeCh:
			continue
		default:
		}
		select {
		case sub.reactorUpdatesCh <- peerUpdate:
		case <-sub.closeCh:
		}
	}
}

// Close closes the peer manager, releasing resources (i.e. goroutines).
func (m *PeerManager) Close() {
	m.closeOnce.Do(func() {
		close(m.closeCh)
	})
}

// Addresses returns all known addresses for a peer, primarily for testing.
// The order is arbitrary.
func (m *PeerManager) Addresses(peerID types.NodeID) []NodeAddress {
	m.mtx.Lock()
	defer m.mtx.Unlock()

	addresses := []NodeAddress{}
	if peer, ok := m.store.Get(peerID); ok {
		for _, addressInfo := range peer.AddressInfo {
			addresses = append(addresses, addressInfo.Address)
		}
	}
	return addresses
}

// Peers returns all known peers, primarily for testing. The order is arbitrary.
func (m *PeerManager) Peers() []types.NodeID {
	m.mtx.Lock()
	defer m.mtx.Unlock()

	peers := []types.NodeID{}
	for _, peer := range m.store.Ranked() {
		peers = append(peers, peer.ID)
	}
	return peers
}

// Scores returns the peer scores for all known peers, primarily for testing.
func (m *PeerManager) Scores() map[types.NodeID]PeerScore {
	m.mtx.Lock()
	defer m.mtx.Unlock()

	scores := map[types.NodeID]PeerScore{}
	for _, peer := range m.store.Ranked() {
		scores[peer.ID] = peer.Score()
	}
	return scores
}

// Status returns the status for a peer, primarily for testing.
func (m *PeerManager) Status(id types.NodeID) PeerStatus {
	m.mtx.Lock()
	defer m.mtx.Unlock()
	switch {
	case m.ready[id]:
		return PeerStatusUp
	default:
		return PeerStatusDown
	}
}

// findUpgradeCandidate looks for a lower-scored peer that we could evict
// to make room for the given peer. Returns an empty ID if none is found.
// If the peer is already being upgraded to, we return that same upgrade.
// The caller must hold the mutex lock.
func (m *PeerManager) findUpgradeCandidate(id types.NodeID, score PeerScore) types.NodeID {
	for from, to := range m.upgrading {
		if to == id {
			return from
		}
	}

	ranked := m.store.Ranked()
	for i := len(ranked) - 1; i >= 0; i-- {
		candidate := ranked[i]
		switch {
		case candidate.ID == id:
			continue
		case candidate.Score() >= score:
			return "" // no further peers can be scored lower, due to sorting
		case !m.isConnected(candidate.ID):
		case m.evict[candidate.ID]:
		case m.evicting[candidate.ID]:
		case m.upgrading[candidate.ID] != "":
		default:
			return candidate.ID
		}
	}
	return ""
}

// retryDelay calculates a dial retry delay using exponential backoff, based on
// retry settings in PeerManagerOptions. If retries are disabled (i.e.
// MinRetryTime is 0), this returns retryNever (i.e. an infinite retry delay).
// The caller must hold the mutex lock (for m.rand which is not thread-safe).
func (m *PeerManager) retryDelay(failures uint32, persistent bool) time.Duration {
	if failures == 0 {
		return 0
	}
	if m.options.MinRetryTime == 0 {
		return retryNever
	}
	maxDelay := m.options.MaxRetryTime
	if persistent && m.options.MaxRetryTimePersistent > 0 {
		maxDelay = m.options.MaxRetryTimePersistent
	}

	delay := m.options.MinRetryTime * time.Duration(failures)
	if m.options.RetryTimeJitter > 0 {
		delay += time.Duration(m.rand.Int63n(int64(m.options.RetryTimeJitter)))
	}

	if maxDelay > 0 && delay > maxDelay {
		delay = maxDelay
	}

	return delay
}

// peerStore stores information about peers. It is not thread-safe, assuming it
// is only used by PeerManager which handles concurrency control. This allows
// the manager to execute multiple operations atomically via its own mutex.
//
// The entire set of peers is kept in memory, for performance. It is loaded
// from disk on initialization, and any changes are written back to disk
// (without fsync, since we can afford to lose recent writes).
type peerStore struct {
	db     dbm.DB
	peers  map[types.NodeID]*peerInfo
	ranked []*peerInfo // cache for Ranked(), nil invalidates cache
}

// newPeerStore creates a new peer store, loading all persisted peers from the
// database into memory.
func newPeerStore(db dbm.DB) (*peerStore, error) {
	if db == nil {
		return nil, errors.New("no database provided")
	}
	store := &peerStore{db: db}
	if err := store.loadPeers(); err != nil {
		return nil, err
	}
	return store, nil
}

// loadPeers loads all peers from the database into memory.
func (s *peerStore) loadPeers() error {
	peers := map[types.NodeID]*peerInfo{}

	start, end := keyPeerInfoRange()
	iter, err := s.db.Iterator(start, end)
	if err != nil {
		return err
	}
	defer iter.Close()
	for ; iter.Valid(); iter.Next() {
		// FIXME: We may want to tolerate failures here, by simply logging
		// the errors and ignoring the faulty peer entries.
		msg := new(p2pproto.PeerInfo)
		if err := proto.Unmarshal(iter.Value(), msg); err != nil {
			return fmt.Errorf("invalid peer Protobuf data: %w", err)
		}
		peer, err := peerInfoFromProto(msg)
		if err != nil {
			return fmt.Errorf("invalid peer data: %w", err)
		}
		peers[peer.ID] = peer
	}
	if iter.Error() != nil {
		return iter.Error()
	}
	s.peers = peers
	s.ranked = nil // invalidate cache if populated
	return nil
}

// Get fetches a peer. The boolean indicates whether the peer existed or not.
// The returned peer info is a copy, and can be mutated at will.
func (s *peerStore) Get(id types.NodeID) (peerInfo, bool) {
	peer, ok := s.peers[id]
	return peer.Copy(), ok
}

// Set stores peer data. The input data will be copied, and can safely be reused
// by the caller.
func (s *peerStore) Set(peer peerInfo) error {
	if err := peer.Validate(); err != nil {
		return err
	}
	peer = peer.Copy()

	// FIXME: We may want to optimize this by avoiding saving to the database
	// if there haven't been any changes to persisted fields.
	bz, err := peer.ToProto().Marshal()
	if err != nil {
		return err
	}
	if err = s.db.Set(keyPeerInfo(peer.ID), bz); err != nil {
		return err
	}

	if current, ok := s.peers[peer.ID]; !ok || current.Score() != peer.Score() {
		// If the peer is new, or its score changes, we invalidate the Ranked() cache.
		s.peers[peer.ID] = &peer
		s.ranked = nil
	} else {
		// Otherwise, since s.ranked contains pointers to the old data and we
		// want those pointers to remain valid with the new data, we have to
		// update the existing pointer address.
		*current = peer
	}

	return nil
}

// Delete deletes a peer, or does nothing if it does not exist.
func (s *peerStore) Delete(id types.NodeID) error {
	if _, ok := s.peers[id]; !ok {
		return nil
	}
	if err := s.db.Delete(keyPeerInfo(id)); err != nil {
		return err
	}
	delete(s.peers, id)
	s.ranked = nil
	return nil
}

// List retrieves all peers in an arbitrary order. The returned data is a copy,
// and can be mutated at will.
func (s *peerStore) List() []peerInfo {
	peers := make([]peerInfo, 0, len(s.peers))
	for _, peer := range s.peers {
		peers = append(peers, peer.Copy())
	}
	return peers
}

// Ranked returns a list of peers ordered by score (better peers first). Peers
// with equal scores are returned in an arbitrary order. The returned list must
// not be mutated or accessed concurrently by the caller, since it returns
// pointers to internal peerStore data for performance.
//
// Ranked is used to determine both which peers to dial, which ones to evict,
// and which ones to delete completely.
//
// FIXME: For now, we simply maintain a cache in s.ranked which is invalidated
// by setting it to nil, but if necessary we should use a better data structure
// for this (e.g. a heap or ordered map).
//
// FIXME: The scoring logic is currently very naïve, see peerInfo.Score().
func (s *peerStore) Ranked() []*peerInfo {
	if s.ranked != nil {
		return s.ranked
	}
	s.ranked = make([]*peerInfo, 0, len(s.peers))
	for _, peer := range s.peers {
		s.ranked = append(s.ranked, peer)
	}
	sort.Slice(s.ranked, func(i, j int) bool {
		return s.ranked[i].Score() > s.ranked[j].Score()
		// TODO: reevaluate more wholistic sorting, perhaps as follows:

		// // sort inactive peers after active peers
		// if s.ranked[i].Inactive && !s.ranked[j].Inactive {
		// 	return false
		// } else if !s.ranked[i].Inactive && s.ranked[j].Inactive {
		// 	return true
		// }

		// iLastDialed, iLastDialSuccess := s.ranked[i].LastDialed()
		// jLastDialed, jLastDialSuccess := s.ranked[j].LastDialed()

		// // sort peers who our most recent dialing attempt was
		// // successful ahead of peers with recent dialing
		// // failures
		// switch {
		// case iLastDialSuccess && jLastDialSuccess:
		// 	// if both peers were (are?) successfully
		// 	// connected, convey their score, but give the
		// 	// one we dialed successfully most recently a bonus

		// 	iScore := s.ranked[i].Score()
		// 	jScore := s.ranked[j].Score()
		// 	if jLastDialed.Before(iLastDialed) {
		// 		jScore++
		// 	} else {
		// 		iScore++
		// 	}

		// 	return iScore > jScore
		// case iLastDialSuccess:
		// 	return true
		// case jLastDialSuccess:
		// 	return false
		// default:
		// 	// if both peers were not successful in their
		// 	// most recent dialing attempt, fall back to
		// 	// peer score.

		// 	return s.ranked[i].Score() > s.ranked[j].Score()
		// }
	})
	return s.ranked
}

// Size returns the number of peers in the peer store.
func (s *peerStore) Size() int {
	return len(s.peers)
}

// peerInfo contains peer information stored in a peerStore.
type peerInfo struct {
	ID            types.NodeID
	AddressInfo   map[NodeAddress]*peerAddressInfo
	LastConnected time.Time

	// These fields are ephemeral, i.e. not persisted to the database.
	Persistent bool
	Height     int64
	FixedScore PeerScore // mainly for tests

	MutableScore int64 // updated by router
	Inactive     bool
}

// peerInfoFromProto converts a Protobuf PeerInfo message to a peerInfo,
// erroring if the data is invalid.
func peerInfoFromProto(msg *p2pproto.PeerInfo) (*peerInfo, error) {
	p := &peerInfo{
		ID:          types.NodeID(msg.ID),
		AddressInfo: map[NodeAddress]*peerAddressInfo{},
		Inactive:    msg.Inactive,
	}
	if msg.LastConnected != nil {
		p.LastConnected = *msg.LastConnected
	}
	for _, a := range msg.AddressInfo {
		addressInfo, err := peerAddressInfoFromProto(a)
		if err != nil {
			return nil, err
		}
		p.AddressInfo[addressInfo.Address] = addressInfo

	}
	return p, p.Validate()
}

// ToProto converts the peerInfo to p2pproto.PeerInfo for database storage. The
// Protobuf type only contains persisted fields, while ephemeral fields are
// discarded. The returned message may contain pointers to original data, since
// it is expected to be serialized immediately.
func (p *peerInfo) ToProto() *p2pproto.PeerInfo {
	msg := &p2pproto.PeerInfo{
		ID:            string(p.ID),
		LastConnected: &p.LastConnected,
		Inactive:      p.Inactive,
	}
	for _, addressInfo := range p.AddressInfo {
		msg.AddressInfo = append(msg.AddressInfo, addressInfo.ToProto())
	}
	if msg.LastConnected.IsZero() {
		msg.LastConnected = nil
	}
	return msg
}

// Copy returns a deep copy of the peer info.
func (p *peerInfo) Copy() peerInfo {
	if p == nil {
		return peerInfo{}
	}
	c := *p
	for i, addressInfo := range c.AddressInfo {
		addressInfoCopy := addressInfo.Copy()
		c.AddressInfo[i] = &addressInfoCopy
	}
	return c
}

// LastDialed returns when the peer was last dialed, and if that dial
// attempt was successful. If the peer was never dialed the time stamp
// is zero time.
func (p *peerInfo) LastDialed() (time.Time, bool) {
	var (
		last    time.Time
		success bool
	)
	last = last.Add(-1) // so it's after the epoch

	for _, addr := range p.AddressInfo {
		if addr.LastDialFailure.Equal(addr.LastDialSuccess) {
			if addr.LastDialFailure.IsZero() {
				continue
			}
			if last.After(addr.LastDialSuccess) {
				continue
			}
			success = true
			last = addr.LastDialSuccess
		}
		if addr.LastDialFailure.After(last) {
			success = false
			last = addr.LastDialFailure
		}
		if addr.LastDialSuccess.After(last) || last.Equal(addr.LastDialSuccess) {
			success = true
			last = addr.LastDialSuccess
		}
	}

	// if we never modified last, then
	if last.Add(1).IsZero() {
		return time.Time{}, success
	}

	return last, success
}

// Score calculates a score for the peer. Higher-scored peers will be
// preferred over lower scores.
func (p *peerInfo) Score() PeerScore {
	if p.FixedScore > 0 {
		return p.FixedScore
	}
	if p.Persistent {
		return PeerScorePersistent
	}

	score := p.MutableScore

	for _, addr := range p.AddressInfo {
		// DialFailures is reset when dials succeed, so this
		// is either the number of dial failures or 0.
		score -= int64(addr.DialFailures)
	}

<<<<<<< HEAD
=======
	if score < math.MinInt16 {
		score = math.MinInt16
	}

>>>>>>> 0fe4c305
	return PeerScore(score)
}

// Validate validates the peer info.
func (p *peerInfo) Validate() error {
	if p.ID == "" {
		return errors.New("no peer ID")
	}
	return nil
}

// peerAddressInfo contains information and statistics about a peer address.
type peerAddressInfo struct {
	Address         NodeAddress
	LastDialSuccess time.Time
	LastDialFailure time.Time
	DialFailures    uint32 // since last successful dial
}

// peerAddressInfoFromProto converts a Protobuf PeerAddressInfo message
// to a peerAddressInfo.
func peerAddressInfoFromProto(msg *p2pproto.PeerAddressInfo) (*peerAddressInfo, error) {
	address, err := ParseNodeAddress(msg.Address)
	if err != nil {
		return nil, fmt.Errorf("invalid address %q: %w", address, err)
	}
	addressInfo := &peerAddressInfo{
		Address:      address,
		DialFailures: msg.DialFailures,
	}
	if msg.LastDialSuccess != nil {
		addressInfo.LastDialSuccess = *msg.LastDialSuccess
	}
	if msg.LastDialFailure != nil {
		addressInfo.LastDialFailure = *msg.LastDialFailure
	}
	return addressInfo, addressInfo.Validate()
}

// ToProto converts the address into to a Protobuf message for serialization.
func (a *peerAddressInfo) ToProto() *p2pproto.PeerAddressInfo {
	msg := &p2pproto.PeerAddressInfo{
		Address:         a.Address.String(),
		LastDialSuccess: &a.LastDialSuccess,
		LastDialFailure: &a.LastDialFailure,
		DialFailures:    a.DialFailures,
	}
	if msg.LastDialSuccess.IsZero() {
		msg.LastDialSuccess = nil
	}
	if msg.LastDialFailure.IsZero() {
		msg.LastDialFailure = nil
	}
	return msg
}

// Copy returns a copy of the address info.
func (a *peerAddressInfo) Copy() peerAddressInfo {
	return *a
}

// Validate validates the address info.
func (a *peerAddressInfo) Validate() error {
	return a.Address.Validate()
}

// Database key prefixes.
const (
	prefixPeerInfo int64 = 1
)

// keyPeerInfo generates a peerInfo database key.
func keyPeerInfo(id types.NodeID) []byte {
	key, err := orderedcode.Append(nil, prefixPeerInfo, string(id))
	if err != nil {
		panic(err)
	}
	return key
}

// keyPeerInfoRange generates start/end keys for the entire peerInfo key range.
func keyPeerInfoRange() ([]byte, []byte) {
	start, err := orderedcode.Append(nil, prefixPeerInfo, "")
	if err != nil {
		panic(err)
	}
	end, err := orderedcode.Append(nil, prefixPeerInfo, orderedcode.Infinity)
	if err != nil {
		panic(err)
	}
	return start, end
}<|MERGE_RESOLUTION|>--- conflicted
+++ resolved
@@ -1562,13 +1562,10 @@
 		score -= int64(addr.DialFailures)
 	}
 
-<<<<<<< HEAD
-=======
 	if score < math.MinInt16 {
 		score = math.MinInt16
 	}
 
->>>>>>> 0fe4c305
 	return PeerScore(score)
 }
 
