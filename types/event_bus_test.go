--- conflicted
+++ resolved
@@ -83,13 +83,8 @@
 	}
 
 	// PublishEventNewBlock adds the tm.event compositeKey, so the query below should work
-<<<<<<< HEAD
 	query := "tm.event='NewBlock' AND testType.baz=1"
-	blocksSub, err := eventBus.Subscribe(context.Background(), "test", tmquery.MustParse(query))
-=======
-	query := "tm.event='NewBlock' AND testType.baz=1 AND testType.foz=2"
 	blocksSub, err := eventBus.Subscribe(context.Background(), "test", tmquery.MustCompile(query))
->>>>>>> 4f3e87b2
 	require.NoError(t, err)
 
 	done := make(chan struct{})
@@ -242,13 +237,8 @@
 
 	block := MakeBlock(0, []Tx{}, nil, []Evidence{})
 	// PublishEventNewBlockHeader adds the tm.event compositeKey, so the query below should work
-<<<<<<< HEAD
 	query := "tm.event='NewBlockHeader'"
-	headersSub, err := eventBus.Subscribe(context.Background(), "test", tmquery.MustParse(query))
-=======
-	query := "tm.event='NewBlockHeader' AND testType.baz=1 AND testType.foz=2"
 	headersSub, err := eventBus.Subscribe(context.Background(), "test", tmquery.MustCompile(query))
->>>>>>> 4f3e87b2
 	require.NoError(t, err)
 
 	done := make(chan struct{})
@@ -283,7 +273,7 @@
 
 	// PublishEventNewBlockHeader adds the tm.event compositeKey, so the query below should work
 	query := "tm.event='NewBlockEvents'"
-	headersSub, err := eventBus.Subscribe(context.Background(), "test", tmquery.MustParse(query))
+	headersSub, err := eventBus.Subscribe(context.Background(), "test", tmquery.MustCompile(query))
 	require.NoError(t, err)
 
 	done := make(chan struct{})
