--- conflicted
+++ resolved
@@ -108,11 +108,7 @@
 					return
 				}
 			} else {
-<<<<<<< HEAD
 				is.Logger.Debug("indexed block txs", "height", height, "num_txs", numTxs)
-=======
-				is.Logger.Debug("indexed transactions", "height", height, "num_txs", eventDataHeader.NumTxs)
->>>>>>> 4f3e87b2
 			}
 		}
 	}()
